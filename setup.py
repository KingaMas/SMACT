"""Installation for SMACT."""

from __future__ import annotations

<<<<<<< HEAD
__author__ = "Daniel W. Davies"
__author_email__ = "d.w.davies@imperial.ac.uk"
__copyright__ = "Copyright Daniel W. Davies, Adam J. Jackson, Keith T. Butler (2019)"
=======
__author__ = "The SMACT Developers"
__author_email__ = "a.walsh@imperial.ac.uk"
__copyright__ = (
    "Copyright Daniel W. Davies, Adam J. Jackson, Keith T. Butler (2019)"
)
>>>>>>> 3df5b6bb
__version__ = "2.6"
__maintainer__ = "Anthony O. Onwuli"
__maintainer_email__ = "anthony.onwuli16@imperial.ac.uk"
__date__ = "July 10 2024"

import os

from setuptools import setup

module_dir = os.path.dirname(os.path.abspath(__file__))
with open(os.path.join(module_dir, "README.md")) as f:
    long_description = f.read()

if __name__ == "__main__":
    setup(
        name="SMACT",
        version=__version__,
        description="Semiconducting Materials by Analogy and Chemical Theory",
        long_description=long_description,
        long_description_content_type="text/markdown",
        url="https://github.com/WMD-group/SMACT",
        author=__author__,
        author_email=__author_email__,
        maintainer=__maintainer__,
        maintainer_email=__maintaier_email__,
        license="MIT",
        packages=[
            "smact",
            "smact.tests",
            "smact.structure_prediction",
            "smact.dopant_prediction",
        ],
        package_data={
            "smact": [
                "data/*.txt",
                "data/*.csv",
                "data/*.data",
                "data/*.xlsx",
                "data/*.json",
                "data/species_rep/*.json",
            ]
        },
        zip_safe=False,
        test_suite="smact.tests.test",
        install_requires=[
            "scipy",
            "numpy<2",
            "spglib",
            "pymatgen>=2024.2.20",
            "ase",
            "pandas",
            "pathos",
            "typing-extensions",
        ],
        classifiers=[
            "Programming Language :: Python :: 3",
            "Programming Language :: Python :: 3.9",
            "Programming Language :: Python :: 3.10",
            "Programming Language :: Python :: 3.11",
            "Programming Language :: Python :: 3.12",
            "Development Status :: 5 - Production/Stable",
            "Intended Audience :: Science/Research",
            "Operating System :: OS Independent",
            "License :: OSI Approved :: MIT License",
            "Topic :: Scientific/Engineering",
            "Topic :: Scientific/Engineering :: Chemistry",
        ],
        python_requires=">=3.9",
    )<|MERGE_RESOLUTION|>--- conflicted
+++ resolved
@@ -2,17 +2,11 @@
 
 from __future__ import annotations
 
-<<<<<<< HEAD
-__author__ = "Daniel W. Davies"
-__author_email__ = "d.w.davies@imperial.ac.uk"
-__copyright__ = "Copyright Daniel W. Davies, Adam J. Jackson, Keith T. Butler (2019)"
-=======
 __author__ = "The SMACT Developers"
 __author_email__ = "a.walsh@imperial.ac.uk"
 __copyright__ = (
     "Copyright Daniel W. Davies, Adam J. Jackson, Keith T. Butler (2019)"
 )
->>>>>>> 3df5b6bb
 __version__ = "2.6"
 __maintainer__ = "Anthony O. Onwuli"
 __maintainer_email__ = "anthony.onwuli16@imperial.ac.uk"
@@ -24,20 +18,20 @@
 
 module_dir = os.path.dirname(os.path.abspath(__file__))
 with open(os.path.join(module_dir, "README.md")) as f:
-    long_description = f.read()
+    __long_description__ = f.read()
 
 if __name__ == "__main__":
     setup(
         name="SMACT",
         version=__version__,
         description="Semiconducting Materials by Analogy and Chemical Theory",
-        long_description=long_description,
+        long_description=__long_description__,
         long_description_content_type="text/markdown",
         url="https://github.com/WMD-group/SMACT",
         author=__author__,
         author_email=__author_email__,
         maintainer=__maintainer__,
-        maintainer_email=__maintaier_email__,
+        maintainer_email=__maintainer_email__,
         license="MIT",
         packages=[
             "smact",
