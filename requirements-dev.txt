--- conflicted
+++ resolved
@@ -1,14 +1,6 @@
-<<<<<<< HEAD
-pre-commit ==2.21.0
+pre-commit ==3.0.2
 black ==23.1.0
 isort ==5.11.4
 pytest ==7.2.1
-nbqa ==1.6.0
-=======
-pre-commit ==3.0.2
-black ==22.12.0
-isort ==5.11.4
-pytest ==7.2.0
 nbqa ==1.6.1
->>>>>>> e4082b64
 pyupgrade ==3.3.1