[![DOI](http://joss.theoj.org/papers/10.21105/joss.01361/status.svg)](https://doi.org/10.21105/joss.01361)
[![DOI](https://zenodo.org/badge/DOI/10.5281/zenodo.5553202.svg)](https://doi.org/10.5281/zenodo.5553202)
[![Documentation Status](https://readthedocs.org/projects/smact/badge/?version=latest)](http://smact.readthedocs.org/en/latest/?badge=latest)
[![License: MIT](https://img.shields.io/badge/License-MIT-yellow.svg)](https://opensource.org/licenses/MIT)
![python version](https://img.shields.io/pypi/pyversions/smact)
[![Code style: black](https://img.shields.io/badge/code%20style-black-000000.svg)](https://github.com/psf/black)
[![PyPi](https://img.shields.io/pypi/v/smact)](https://pypi.org/project/SMACT/)
[![Conda](https://anaconda.org/conda-forge/smact/badges/version.svg)](https://anaconda.org/conda-forge/smact)
[![GitHub issues](https://img.shields.io/github/issues-raw/WMD-Group/SMACT)](https://github.com/WMD-group/SMACT/issues)
![dependencies](https://img.shields.io/librariesio/release/pypi/smact)
[![CI Status](https://github.com/WMD-group/SMACT/actions/workflows/ci.yml/badge.svg)](https://github.com/WMD-group/SMACT/actions/workflows/ci.yml)
[![codecov](https://codecov.io/gh/WMD-group/SMACT/branch/master/graph/badge.svg?token=UtgVxjoYNP)](https://codecov.io/gh/WMD-group/SMACT)
![PyPI - Downloads](https://img.shields.io/pypi/dm/smact)

# SMACT

**Semiconducting Materials from Analogy and Chemical Theory** (SMACT) is a collection of rapid screening and informatics tools that uses data about chemical elements.

- **Documentation:** <https://smact.readthedocs.io/en/latest/>
- **Examples:** <https://github.com/WMD-group/SMACT/tree/master/examples>

![A blue interface with the text "SMACT v3" at the top. Below that, there is a label "Materials Search" followed by two radio buttons: "Hi-fi" and "Lo-fi". The "Lo-fi" button is currently selected](SMACT.png)

_If you torture the data enough, nature will always confess_ - Roland Coase (from 'How should economists choose?')

## Statement of need

There is a strong demand for functional materials across a wide range of technologies. The motivation can include cost reduction, performance enhancement, or to enable a new application. We have developed low-cost procedures for screening hypothetical materials. This framework can be used for simple calculations on your own computer. SMACT follows a top-down approach where a set of element combinations is generated and then screened using rapid chemical filters. It can be used as part of a multi-technique workflow or to feed artificial intelligence models for materials.

![A gif depicting using the SMACT code. The first lines of code show how SMACT can be used to access properties of Iron (Fe) by create an Fe Element object and then accessing the oxidation states, pauling electronegativity. The next line after these shows the use of the smact_filter function for the Fe-Cu-O chemical system followed by the lists of possible compositions. ](smact_simple.gif)

## Getting started

Features are accessed through Python scripts, importing classes and functions as needed.
The best place to start is looking at [the docs](https://smact.readthedocs.io/en/latest/), which highlight some simple examples of how these classes and functions can be usede
Use cases are available in our [examples](https://github.com/WMD-group/SMACT/tree/master/examples) and [tutorials](https://github.com/WMD-group/SMACT/tree/master/tutorials) folders.

## Code features

- At the core of SMACT are [Element](https://smact.readthedocs.io/en/latest/smact.html#smact.Element) and [Species](https://smact.readthedocs.io/en/latest/smact.html#smact.Species) (element in a given oxidation state) classes that have various properties associated with them.

- Oxidation states that are accessible to each element are included in their properties.

- Element compositions can be screened through based on the heuristic filters of charge neutrality and electronegativity order. This is handled using the [screening module](https://smact.readthedocs.io/en/latest/smact.screening.html) and [this publication](<https://www.cell.com/chem/fulltext/S2451-9294(16)30155-3>) describes the underlying theory. An example procedure is [outlined in the docs](https://smact.readthedocs.io/en/latest/examples.html#neutral-combinations) and more examples can be found in the [counting examples subfolder](https://github.com/WMD-group/SMACT/tree/master/examples/Counting).

- Further filters can be applied to generated lists of compositions in order to screen for particular properties. These properties are either intrinsic properties of elements or are calculated for compositions using the [properties module](https://smact.readthedocs.io/en/latest/smact.properties.html). For example:

  - An application is shown in [this publication](https://pubs.rsc.org/en/content/articlehtml/2018/sc/c7sc03961a), in which 160,000 chemical compositions are screened based on optical band gap calculated using the [solid-state energy scale](https://www.sciencedirect.com/science/article/pii/S0022459615300888).
  - The [oxidation_states module](https://smact.readthedocs.io/en/latest/smact.oxidation_states.html) can be used to filter out compositions containing metals in unlikely oxidation states according to [a data-driven model](https://pubs.rsc.org/en/content/articlelanding/2018/fd/c8fd00032h#!divAbstract).

- Compositions can also be filtered based on sustainability via the abundance of elements in the Earth's crust or via the [HHI scale](https://pubs.acs.org/doi/10.1021/cm400893e).

- Compositions can be converted for use in Pymatgen or for representation to machine learning algorithms ([see "next steps" in this example](https://github.com/WMD-group/SMACT/blob/master/examples/Counting/Generate_compositions_lists.ipynb)) and the related [ElementEmbeddings](https://github.com/WMD-group/ElementEmbeddings) package.

- The code also has tools for manipulating common crystal lattice types:
  - Certain structure types can be built using the [builder module](https://smact.readthedocs.io/en/latest/smact.builder.html)
  - Lattice parameters can be estimated using ionic radii of the elements for various common crystal structure types using the [lattice_parameters module](https://smact.readthedocs.io/en/latest/smact.lattice_parameters.html).
  - The [lattice module](https://smact.readthedocs.io/en/latest/smact.lattice.html) and [distorter module](https://smact.readthedocs.io/en/latest/smact.distorter.html) rely on the [Atomic Simulation Environment](https://wiki.fysik.dtu.dk/ase/) and can be used to generate unique atomic substitutions on a given crystal structure.
  - The [structure prediction](https://smact.readthedocs.io/en/latest/smact.structure_prediction.html) module can be used to predict the structure of hypothetical compositions using species similarity measures.
  - The [dopant prediction](https://smact.readthedocs.io/en/latest/smact.dopant_prediction.html) module can be used to facilitate high-throughput predictions of p-type and n-type dopants of multicomponent solids.

## List of modules

- **smact** library containing:
  - **\_\_init\_\_.py** Contains the core `Element` and `Species` classes.
  - **data_loader.py** Handles the loading of external data used to initialise the core `smact.Element` and `smact.Species` classes.
  - **screening.py** Used for generating and applying filters to compositional search spaces.
  - **properties.py** A collection of tools for estimating useful properties based on composition.
  - **lattice.py** Given the sites, multiplicities and possible oxidation states
    at those sites, this reads from the database and generates all possible
    stoichiometries.
  - **builder.py** Builds some common lattice structures, given the chemical
    composition.
  - **lattice_parameters.py** Estimation of lattice parameters for various lattice types using covalent/ionic radii.
  - **distorter.py** A collection of functions for enumerating and then
    substituting on inequivalent sites of a sub-lattice.
  - **oxidation_states.py**: Used for predicting the likelihood of species coexisting in a compound based on a statistical model.
  - **structure_prediction**: A submodule which contains a collection of tools for facilitating crystal structure predictions via ionic substitutions
  - **dopant_prediction**: A submodule which contains a collections of tools for predicting dopants.

## Requirements

The main language is Python 3 and has been tested using Python 3.9+.
Basic requirements are Numpy and Scipy.
The [Atomic Simulation Environment](https://wiki.fysik.dtu.dk/ase) (ASE), [spglib](http://atztogo.github.io/spglib), and [pymatgen](https://pymatgen.org) are also required for many components.

## Installation

The latest stable release can be installed via pip which will automatically set up other Python packages as required:

    pip install smact

SMACT is also available via conda through the conda-forge channel on Anaconda Cloud:

    conda install -c conda-forge smact

Alternatively, the very latest version can be installed using:

    pip install git+https://github.com/WMD-group/SMACT.git

For developer installation SMACT can be installed from a copy of the source
repository (<https://github.com/wmd-group/smact>); this will be preferred if using experimental code branches.

To clone the project from GitHub and make a local installation:

    git clone https://github.com/wmd-group/smact.git
    cd smact
    pip install --user -e .

With -e pip will create links to the source folder so that that changes
to the code will be immediately reflected on the PATH.

## License and attribution

Python code and original data tables are licensed under the MIT License.

## Development notes

### Bugs, features and questions
<<<<<<< HEAD

Please use the [Issue Tracker](https://github.com/WMD-group/smact/issues) to report bugs or request features in the first instance. While we hope that most questions can be answered by searching [the docs](https://smact.readthedocs.io/en/latest/), we welcome new questions on the issue tracker, especially if they helps us improve the docs! For other queries about any aspect of the code, please contact Anthony Onwuli (maintainer) by [e-mail](mailto:anthony.onwuli16@imperial.ac.uk).
=======
Please use the [Issue Tracker](https://github.com/WMD-group/smact/issues) to report bugs or request features in the first instance. While we hope that most questions can be answered by searching [the docs](https://smact.readthedocs.io/en/latest/), we welcome new questions on the issue tracker, especially if they help us improve the docs! For other queries about any aspect of the code, please contact either Aron Walsh on behalf of The SMACT Developers (author) or Anthony Onwuli (maintainer) by e-mail: a.walsh@imperial.ac.uk or anthony.onwuli16@imperial.ac.uk respectively.
>>>>>>> a7946c9b

### Code contributions

We are always looking for ways to make SMACT better and more useful to the wider community; contributions are welcome. Please use the ["Fork and Pull"](https://guides.github.com/activities/forking/) workflow to make contributions and stick as closely as possible to the following:

- Code style should comply with [PEP8](http://www.python.org/dev/peps/pep-0008) where possible. [Google's house style](https://google.github.io/styleguide/pyguide.html) is also helpful, including a good model for docstrings.
- Please use comments liberally when adding nontrivial features, and take the chance to clean up other people's code while looking at it.
- Add tests wherever possible, and use the test suite to check if you broke anything.
- Look at the [contributing guide](CONTRIBUTING.md) for more information.

### Tests

We use integrated testing on GitHub via [GitHub Actions](https://github.com/features/actions). Testing modules should be pass/fail and wrapped into **tests/test_core.py** or another **tests/test_something.py** file added, if appropriate.
Run the tests using `python -m pytest -v`.(The final `-v` is optional and adds more detail to the output.)

## References

[H. Park et al.,
"Mapping inorganic crystal chemical space" _Faraday Discuss._ (2024)](https://pubs.rsc.org/en/content/articlelanding/2024/fd/d4fd00063c)

[D. W. Davies et al.,
"SMACT: Semiconducting Materials by Analogy and Chemical Theory" _JOSS_ **4**, 1361 (2019)](https://joss.theoj.org/papers/7efd2f2ad60d25bdccee3fbd3fc11448)

[D. W. Davies et al.,
"Materials discovery by chemical analogy: role of oxidation states in structure prediction" _Faraday Discuss._ **211**, 553 (2018)](https://pubs.rsc.org/en/Content/ArticleLanding/2018/FD/C8FD00032H)

[D. W. Davies et al.,
"Computational screening of all stoichiometric inorganic materials" _Chem_ **1**, 617 (2016)](<http://www.cell.com/chem/abstract/S2451-9294(16)30155-3>)

[B. R. Pamplin, "A systematic method of deriving new semiconducting compounds by structural analogy", _J. Phys. Chem. Solids_
**25**, 675 (1964)](http://www.sciencedirect.com/science/article/pii/0022369764901763)<|MERGE_RESOLUTION|>--- conflicted
+++ resolved
@@ -117,12 +117,8 @@
 ## Development notes
 
 ### Bugs, features and questions
-<<<<<<< HEAD
 
 Please use the [Issue Tracker](https://github.com/WMD-group/smact/issues) to report bugs or request features in the first instance. While we hope that most questions can be answered by searching [the docs](https://smact.readthedocs.io/en/latest/), we welcome new questions on the issue tracker, especially if they helps us improve the docs! For other queries about any aspect of the code, please contact Anthony Onwuli (maintainer) by [e-mail](mailto:anthony.onwuli16@imperial.ac.uk).
-=======
-Please use the [Issue Tracker](https://github.com/WMD-group/smact/issues) to report bugs or request features in the first instance. While we hope that most questions can be answered by searching [the docs](https://smact.readthedocs.io/en/latest/), we welcome new questions on the issue tracker, especially if they help us improve the docs! For other queries about any aspect of the code, please contact either Aron Walsh on behalf of The SMACT Developers (author) or Anthony Onwuli (maintainer) by e-mail: a.walsh@imperial.ac.uk or anthony.onwuli16@imperial.ac.uk respectively.
->>>>>>> a7946c9b
 
 ### Code contributions
 
