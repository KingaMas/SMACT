"""Structure prediction implementation.

Todo:
    * Test with a fully populated database.
    * Implement n-ary substitution probabilities;
      at the moment, only zero- and single-species
      substitutions are considered.

"""

import itertools
from typing import Generator, List, Tuple, Optional

from .database import StructureDB
from .mutation import CationMutator
from .structure import SmactStructure
from .utilities import parse_spec, unparse_spec


class StructurePredictor:
    """Provides structure prediction functionality.

    Implements a statistically-based model for determining
    likely structures of a given composition, based on a
    database of known compositions and a lambda table of
    weights.

    Based on the algorithm presented in:
        Hautier, G., Fischer, C., Ehrlacher, V., Jain, A., and Ceder, G. (2011)
        Data Mined Ionic Substitutions for the Discovery of New Compounds.
        Inorganic Chemistry, 50(2), 656-663.
        `doi:10.1021/ic102031h <https://pubs.acs.org/doi/10.1021/ic102031h>`_

    """

    def __init__(self, mutator: CationMutator, struct_db: StructureDB, table: str):
        """Initialize class.

        Args:
            mutator: A :class:`CationMutator` for probability calculations.
            struct_db: A :class:`StructureDB` from which to read strucutures
                to attempt to mutate.
            table: The table to reference within the database

        """
        self.cm = mutator
        self.db = struct_db
        self.table = table

    def predict_structs(
      self,
      species: List[Tuple[str, int]],
      thresh: Optional[float] = 1e-3,
      include_same: Optional[bool] = True,
    ) -> Generator[Tuple[SmactStructure, float, SmactStructure], None, None]:
        """Predict structures for a combination of species.

        Args:
            species: A list of (element, charge). The constituent species
                of the target compound.
            thresh: The probability threshold, below which to discard
                predictions.
            include_same: Whether to include unmodified structures
                from the database, i.e. structures containing all the
                same species. Defaults to True.

        Yields:
            Potential structures, as tuples of (structure, probability, parent).

        """
        # For now, consider just structures with the same species, and unary substitutions.
        # This means we need only consider structures with a difference of 0 or 1 species.

        if include_same:
            for identical in self.db.get_with_species(species, self.table):
                yield (identical, 1.0, identical)

        sub_spec = itertools.combinations(species, len(species) - 1)
        sub_spec = list(map(list, sub_spec))

        potential_unary_parents: List[List[SmactStructure]] = list(
          self.db.get_with_species(specs, self.table) for specs in sub_spec
        )

        for spec_idx, parents in enumerate(potential_unary_parents):
            # Get missing ion
            (diff_spec, ) = set(species) - set(sub_spec[spec_idx])
            diff_spec_str = unparse_spec(diff_spec)

            # Determine conditional substitution likelihoods
            diff_sub_probs = self.cm.cond_sub_probs(diff_spec_str)

            for parent in parents:
                # print("Testing parent")
                # Filter out any structures with identical species
                if parent.has_species(diff_spec):
                    continue

                # Ensure parent has as many species as target
                if len(parent.species) != len(species):
                    continue

                ## Determine probability
                # Get species to be substituted
                # Ensure only 1 species is obtained
<<<<<<< HEAD
               if len(set(parent.get_spec_strs()) - set(map(unparse_spec, species)) - {diff_spec_str})>1:
=======
                if len(set(parent.get_spec_strs()) - set(map(unparse_spec, species)) - {diff_spec_str})>1:
>>>>>>> 054681e7
                    continue
                (alt_spec, ) = (
                  set(parent.get_spec_strs()) - set(map(unparse_spec, species)) - {diff_spec_str}
                )

                if parse_spec(alt_spec)[1] != diff_spec[1]:
                    # Different charge
                    continue

                try:
                    p = diff_sub_probs.loc[alt_spec]
                except:
                    # Not in the Series
                    continue

                if p > thresh:
                    try:
                        mutated = self.cm._mutate_structure(parent, alt_spec, diff_spec_str)
                    except ValueError:
                        # Poorly decorated
                        continue
                    yield (
                      self.cm._mutate_structure(parent, alt_spec, diff_spec_str),
                      p,
                      parent, )<|MERGE_RESOLUTION|>--- conflicted
+++ resolved
@@ -103,12 +103,8 @@
                 ## Determine probability
                 # Get species to be substituted
                 # Ensure only 1 species is obtained
-<<<<<<< HEAD
-               if len(set(parent.get_spec_strs()) - set(map(unparse_spec, species)) - {diff_spec_str})>1:
-=======
                 if len(set(parent.get_spec_strs()) - set(map(unparse_spec, species)) - {diff_spec_str})>1:
->>>>>>> 054681e7
-                    continue
+                  continue
                 (alt_spec, ) = (
                   set(parent.get_spec_strs()) - set(map(unparse_spec, species)) - {diff_spec_str}
                 )
